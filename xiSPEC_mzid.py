import pyteomics.mzid as py_mzid
import re
import ntpath
import json
import sys
from time import time
import xiSPEC_peakList as peakListParser
import zipfile
import gzip
import os


try:
    if sys.argv[4] == "pg":
        import xiUI_pg as db
    else:
        import xiSPEC_sqlite as db
except IndexError:
    import xiSPEC_sqlite as db


def path_leaf(path):
    head, tail = ntpath.split(path)
    return tail or ntpath.basename(head)


def get_ion_types_mzid(sid_item, logger):
    try:
        ion_names_list = [i['name'] for i in sid_item['IonType']]
        ion_names_list = list(set(ion_names_list))
    except KeyError:
        return []

    # ion_types = ["P"]
    ion_types = []
    for ion_name in ion_names_list:
        try:
            ion = re.search('frag: ([a-z]) ion', ion_name).groups()[0]
            ion_types.append(ion)
        except (IndexError, AttributeError) as e:
            logger.info(e, ion_name)
            continue

    return ion_types


# split into two functions
def extract_mzid(archive):
    if archive.endswith('zip'):
        zip_ref = zipfile.ZipFile(archive, 'r')
        unzip_path = archive + '_unzip/'
        zip_ref.extractall(unzip_path)
        zip_ref.close()

        return_file_list = []

        for root, dir_names, file_names in os.walk(unzip_path):
            file_names = [f for f in file_names if not f[0] == '.']
            dir_names[:] = [d for d in dir_names if not d[0] == '.']
            for file_name in file_names:
                os.path.join(root, file_name)
                if file_name.lower().endswith('.mzid'):
                    return_file_list.append(root+'/'+file_name)
                else:
                    raise IOError('unsupported file type: %s' % file_name)

        if len(return_file_list) > 1:
            raise StandardError("more than one mzid file found!")

        return return_file_list[0]

    # elif archive.endswith('gz'):
    # with gzip.open(archive, 'wb') as f:
    #     f.write(archive[])


# ToDo: clear confusion about 0 & 1 based formats
def get_scan_id(spec_id, spec_id_format):
    # mzml 0 based

    #
    # if (fileIdFormat == Constants.SpecIdFormat.MASCOT_QUERY_NUM) {
    #     String rValueStr = spectrumID.replaceAll("query=", "");
    #     String id = null;
    #     if(rValueStr.matches(Constants.INTEGER)){
    #         id = Integer.toString(Integer.parseInt(rValueStr) + 1);
    #     }
    #     return id;
    # } else if (fileIdFormat == Constants.SpecIdFormat.MULTI_PEAK_LIST_NATIVE_ID) {
    #     String rValueStr = spectrumID.replaceAll("index=", "");
    #     String id;
    #     if(rValueStr.matches(Constants.INTEGER)){
    #         id = Integer.toString(Integer.parseInt(rValueStr) + 1);
    #         return id;
    #     }
    #     return spectrumID;
    # } else if (fileIdFormat == Constants.SpecIdFormat.SINGLE_PEAK_LIST_NATIVE_ID) {
    #     return spectrumID.replaceAll("file=", "");
    # } else if (fileIdFormat == Constants.SpecIdFormat.MZML_ID) {
    #     return spectrumID.replaceAll("mzMLid=", "");
    # } else if (fileIdFormat == Constants.SpecIdFormat.SCAN_NUMBER_NATIVE_ID) {
    #     return spectrumID.replaceAll("scan=", "");
    # } else {
    #     return spectrumID;
    # }


    # e.g.: MS:1000768(Thermo        nativeID        format)
    # e.g.: MS:1000769(Waters        nativeID        format)
    # e.g.: MS:1000770(WIFF        nativeID        format)
    # e.g.: MS:1000771(Bruker / Agilent        YEP        nativeID        format)
    # e.g.: MS:1000772(Bruker        BAF        nativeID        format)
    # e.g.: MS:1000773(Bruker        FID        nativeID        format)
    # e.g.: MS:1000774(multiple       peak        list        nativeID        format)
    # e.g.: MS:1000775(single        peak        list        nativeID        format)
    # e.g.: MS:1000776(scan        number        only        nativeID        format)
    # e.g.: MS:1000777(spectrum        identifier        nativeID        format)

    if spec_id_format['accession'] == 'MS:1000774':  # (multiple peak list nativeID format - zero based)

        matches = re.findall("(?:query|index)=([0-9]+)", spec_id)
        if len(matches) == 1:
            return int(matches[0])


def map_spectra_data_to_protocol(mzid_reader):
    """
    extract and map spectrumIdentificationProtocol which includes annotation data like fragment tolerance
    only fragment tolerance is extracted for now
    # ToDo: improve error handling
    #       extract modifications, cl mod mass, ...

    Parameters:
    ------------------------
    mzid_reader: pyteomics mzid_reader
    """

    spectra_data_protocol_map = {
        'errors': [],
    }

    analysis_collection = mzid_reader.iterfind('AnalysisCollection').next()
    for spectrumIdentification in analysis_collection['SpectrumIdentification']:
        sid_protocol_ref = spectrumIdentification['spectrumIdentificationProtocol_ref']
        sid_protocol = mzid_reader.get_by_id(sid_protocol_ref, tag_id='SpectrumIdentificationProtocol', detailed=True)

        try:
            frag_tol = sid_protocol['FragmentTolerance']
            frag_tol_plus = frag_tol['search tolerance plus value']
            frag_tol_value = re.sub('[^0-9,.]', '', str(frag_tol_plus['value']))
            if frag_tol_plus['unit'].lower() == 'parts per million':
                frag_tol_unit = 'ppm'
            elif frag_tol_plus['unit'].lower() == 'dalton':
                frag_tol_unit = 'Da'
            else:
                frag_tol_unit = frag_tol_plus['unit']

            if not all([
                frag_tol['search tolerance plus value']['value'] == frag_tol['search tolerance minus value']['value'],
                frag_tol['search tolerance plus value']['unit'] == frag_tol['search tolerance minus value']['unit']
            ]):
                spectra_data_protocol_map['errors'].append(
                    {"type": "mzidParseError",
                     "message": "search tolerance plus value doesn't match minus value. Using plus value!"})

        except KeyError:
            frag_tol_value = '10'
            frag_tol_unit = 'ppm'
            spectra_data_protocol_map['errors'].append(
                {"type": "mzidParseError",
                 "message": "could not parse ms2tolerance. Falling back to default values."})

        for inputSpectra in spectrumIdentification['InputSpectra']:
            spectra_data_ref = inputSpectra['spectraData_ref']

            spectra_data_protocol_map[spectra_data_ref] = {
                'protocol_ref': sid_protocol_ref,
                'fragmentTolerance': ' '.join([frag_tol_value, frag_tol_unit])
            }

    mzid_reader.reset()

    return spectra_data_protocol_map


def map_seq_ref_to_protein(mzid_reader):
    """
    extract and map - which includes data like -
     ToDo: improve error handling

    Parameters:
    ------------------------
    mzid_reader: pyteomics mzid_reader
    """

    seq_ref_prot_map = {
        'errors': [],
    }

    sequence_collection = mzid_reader.iterfind('SequenceCollection').next()
    for sequence in sequence_collection['DBSequence']:
        seq_ref_prot_map[sequence["id"]] = sequence["accession"]
    mzid_reader.reset()

    # takes more processing time but uses less memory ~15 Mb difference from memory snapshots on large Tmuris example
    # this might not be accurate way to measure memory...
    # for db_sequence_id in mzid_reader._offset_index["DBSequence"].keys():
    #     db_sequence = mzid_reader.get_by_id(db_sequence_id)
    #     try:
    #         seq_ref_prot_map[db_sequence_id] = db_sequence['accession']
    #     except KeyError:
    #         seq_ref_prot_map[db_sequence_id] = db_sequence['name']

    return seq_ref_prot_map


def get_cross_link_identifier(sid_item):
    # For reporting the evidence associated with the identification, within a given <SpectrumIdentificationResult>,
    # a pair of cross-linked peptides MUST be reported as two instances of <SpectrumIdentificationItem> through having
    # a shared local unique identifier as the value for the CV term "cross-link spectrum identification item" MS:1002511
    # The two instances of <SpectrumIdentificationItem> MUST also share the same value for the rank attribute.
    #
    # If a cross-linked pair of peptides has been identified, there MUST be two
    # <SpectrumIdentificationItem> elements with the same rank value. Both MUST have the
    # "cross-link spectrum identification item" cvParam, and the value acts as a local identifier
    # within the <SpectrumIdentificationResult> to group these two elements together. The
    # experimentalMassToCharge, calculateMassToCharge and chargeState MUST be identical
    # over both SII elements, indicating the overall values for the pair.

    # cl_id_item = str(int(sid_item['cross-link spectrum identification item']))
    # rank = str(sid_item['rank'])

    return sid_item['cross-link spectrum identification item']
    # return '_'.join([cl_id_item, rank])


def add_to_modlist(mod, modlist):
    # modlist_test = [
    #     {'name': "bs3nh2", 'monoisotopicMassDelta': 123, 'residues': ["A"]}
    # ]
    # mod1_test = {'name': "unknown_modification", 'monoisotopicMassDelta': 123, 'residues': ["B"]}
    # mod2_test = {'name': "bs3nh2", 'monoisotopicMassDelta': 1232, 'residues': ["B"]}
    # mod3_test = {'name': "bs3nh2", 'monoisotopicMassDelta': 12323, 'residues': ["A"]}
    # print add_to_modlist(mod1_test, modlist_test)
    # print modlist_test
    # print add_to_modlist(mod2_test, modlist_test)
    # print modlist_test
    # print add_to_modlist(mod3_test, modlist_test)
    # print modlist_test

    if mod['name'] == "unknown_modification":
        mod['name'] = "({0:.2f})".format(mod['monoisotopicMassDelta'])

    mod['monoisotopicMassDelta'] = round(float(mod['monoisotopicMassDelta']), 6)

    mod['residues'] = [aa for aa in mod['residues']]

    if mod['name'] in [m['name'] for m in modlist]:
        old_mod = modlist[[m['name'] for m in modlist].index(mod['name'])]
        # check if modname with different mass exists already
        if mod['monoisotopicMassDelta'] != old_mod['monoisotopicMassDelta']:
            mod['name'] += "*"
            add_to_modlist(mod, modlist)
        else:
            for res in mod['residues']:
                if res not in old_mod['residues']:
                    old_mod['residues'].append(res)
    else:
        modlist.append(mod)

    return mod['name']


def get_peptide_info(sid_items, mzid_reader, unimod_masses, seq_ref_protein_map, logger):

    return_dict = {
        'peptides': [],
        'linkSites': [],
        'annotation': {'modifications': []},
        'cross-linker modMass': 0,
        'errors': []
    }

    all_mods = []  # Modifications list
    mod_aliases = {
        # "amidated_bs3": "bs3nh2",
        # "carbamidomethyl": "cm",
        # "hydrolyzed_bs3": "bs3oh",
        # "oxidation": "ox"
    }

    proteins = []

    pep_index = 0
    target_decoy = []
    for sid_item in sid_items:  # len = 1 for linear

        # Target-Decoy
        peptide_evidences = [mzid_reader.get_by_id(s['peptideEvidence_ref'], tag_id='PeptideEvidence') for s in sid_item['PeptideEvidenceRef']]
        # ToDo: isDecoy might not be defined. How to handle? (could make use of pyteomics.mzid.is_decoy())
        try:
            decoy = peptide_evidences[0]['isDecoy']
        except KeyError:
            decoy = None
        target_decoy.append({"peptideId": pep_index, 'isDecoy': decoy})  # TODO: multiple PeptideEvidenceRefs TD?

        # proteins
        proteins.append(seq_ref_protein_map[peptide_evidences[0]['dBSequence_ref']])

        # convert pepsequence to dict
        pepId = sid_item['peptide_ref']
        peptide = mzid_reader.get_by_id(pepId, tag_id='Peptide', detailed=True)

        pep_seq_dict = []
        for aa in peptide['PeptideSequence']:
            pep_seq_dict.append({"Modification": "", "aminoAcid": aa})

        # add in modifications
        if 'Modification' in peptide.keys():
            for mod in peptide['Modification']:

                if 'monoisotopicMassDelta' not in mod.keys():
                    try:
                        mod['monoisotopicMassDelta'] = unimod_masses[mod['accession']]

                    except KeyError:
                        return_dict['errors'].append({
                            "type": "mzidParseError",
                            "message": "could not get modification mass for modification {}" % mod,
                            "id": sid_item
                        })
                        continue

                # link_index = 0  # TODO: multilink support

                if mod['location'] == 0:
                    mod_location = 0
                    n_terminal_mod = True
                elif mod['location'] == len(peptide['PeptideSequence']) + 1:
                    mod_location = mod['location'] - 2
                    c_terminal_mod = True
                else:
                    mod_location = mod['location'] - 1
                    n_terminal_mod = False
                    c_terminal_mod = False
                if 'residues' not in mod:
                    mod['residues'] = peptide['PeptideSequence'][mod_location]

                if 'name' in mod.keys():
                    # fix mod names
                    mod['name'] = mod['name'].lower()
                    mod['name'] = mod['name'].replace(" ", "_")
                    if mod['name'] in mod_aliases.keys():
                        mod['name'] = mod_aliases[mod['name']]
                    if 'cross-link donor' not in mod.keys() and 'cross-link acceptor' not in mod.keys():
                        cur_mod = pep_seq_dict[mod_location]
                        # join modifications into one for multiple modifications on the same aa
                        if not cur_mod['Modification'] == '':
                            mod['name'] = '_'.join(sorted([cur_mod['Modification'], mod['name']], key=str.lower))
                            cur_mod_mass = [x['monoisotopicMassDelta'] for x in all_mods if x['name'] == cur_mod['Modification']][0]
                            mod['monoisotopicMassDelta'] += cur_mod_mass

                        mod['name'] = add_to_modlist(mod, all_mods)  # save to all mods list and get back new_name
                        cur_mod['Modification'] = mod['name']

                # error handling for mod without name
                else:
                    # cross-link acceptor doesn't have a name
                    if 'cross-link acceptor' not in mod.keys():
                        logger.error('modification without name!')
                        logger.error(mod)

                # add CL locations
                if 'cross-link donor' in mod.keys() or 'cross-link acceptor' in mod.keys():
                    return_dict['linkSites'].append(mod_location - 1)
                    # return_dict['linkSites'].append(
                    #     {"id": link_index, "peptideId": pep_index, "linkSite": mod_location - 1})
                if 'cross-link donor' in mod.keys():
                    return_dict["cross-linker modMass"] = round(mod['monoisotopicMassDelta'], 6)

        pep_index += 1

        peptide_seq_with_mods = ''.join([''.join([x['aminoAcid'], x['Modification']]) for x in pep_seq_dict])
        return_dict['peptides'].append(peptide_seq_with_mods)

        # ToDo: use searchDatabase_ref
        try:
            protein_accessions = proteins
            #protein_accessions = [p['accession'] for p in proteins]
        except KeyError:
            return_dict['errors'].append({
                "type": "mzidParseError",
                "message": "could not get protein",
                "id": sid_item
            })
            protein_accessions = ['']

        # other parameters - should be the same for each paired sid
        return_dict['precursorCharge'] = sid_item['chargeState']
        return_dict['isDecoy'] = target_decoy
        return_dict['protein1'] = protein_accessions[0]
        try:
            return_dict['protein2'] = protein_accessions[1]
        except IndexError:
            return_dict['protein2'] = ''
        return_dict['passThreshold'] = sid_item['passThreshold']
        return_dict['scores'] = {
            k: v for k, v in sid_item.iteritems()
            if 'score' in k.lower() or
             'pvalue' in k.lower() or
             'evalue' in k.lower() or
             'sequest' in k.lower() or
             'scaffold' in k.lower()
        }
        for mod in all_mods:
            try:
                mod_accession = mod['accession']
            except KeyError:
                mod_accession = ''
            return_dict['annotation']['modifications'].append({
                'aminoAcids': mod['residues'],
                'id': mod['name'],
                'mass': mod['monoisotopicMassDelta'],
                'accession': mod_accession
            })

    return return_dict


def get_unimod_masses(unimod_path):
    masses = {}
    mod_id = -1

    with open(unimod_path) as f:
        for line in f:
            if line.startswith('id: '):
                mod_id = ''.join(line.replace('id: ', '').split())

            elif line.startswith('xref: delta_mono_mass ') and not mod_id == -1:
                mass = float(line.replace('xref: delta_mono_mass ', '').replace('"', ''))
                masses[mod_id] = mass

    return masses


def parse(mzid_file, peak_list_file_list, unimod_path, cur, con, logger):
    logger.info('reading mzid - start')
    mzid_start_time = time()

    # ToDo: move to function
    if mzid_file.endswith('gz'):
        in_f = gzip.open(mzid_file, 'rb')
        mzid_file = mzid_file.replace(".gz", "")
        out_f = open(mzid_file, 'wb')
        out_f.write(in_f.read())
        in_f.close()
        out_f.close()

    return_json = {
        "response": "",
        "modifications": [],
        "errors": [],
        "warnings": [],
        "analysis_software": []
    }

    # schema: https://raw.githubusercontent.com/HUPO-PSI/mzIdentML/master/schema/mzIdentML1.2.0.xsd
    try:
        mzid_reader = py_mzid.MzIdentML(mzid_file)
    except Exception as e:
        return_json['errors'].append({
            "type": "mzidParseError",
            "message": e
        })
        return return_json

    logger.info('reading mzid - done. Time: ' + str(round(time() - mzid_start_time, 2)) + " sec")

    analysis_software_start_time = time()
    logger.info('getting analysis software - start')
    # see https://groups.google.com/forum/#!topic/pyteomics/Mw4eUHmicyU
    mzid_reader.schema_info['lists'].add("AnalysisSoftware")
    analysis_software_list = mzid_reader.iterfind('AnalysisSoftwareList').next()
    mzid_reader.reset()
    return_json["analysis_software"] = analysis_software_list['AnalysisSoftware']
<<<<<<< HEAD

=======
    logger.info(
        'getting analysis software - done. Time: ' + str(round(time() - analysis_software_start_time, 2)) + " sec")
>>>>>>> b727f704

    unimod_masses = get_unimod_masses(unimod_path)

    spectra_map_start_time = time()
    logger.info('generating spectra data protocol map - start')
    spectra_data_protocol_map = map_spectra_data_to_protocol(mzid_reader)
    return_json['errors'] += spectra_data_protocol_map['errors']
    # ToDo: save FragmentTolerance to annotationsTable
    logger.info('generating spectraData_ProtocolMap - done. Time: ' + str(round(time() - spectra_map_start_time, 2)) + " sec")

    protein_map_start_time = time()
    logger.info('generating dBSequence to protein map - start')
    seq_ref_protein_map = map_seq_ref_to_protein(mzid_reader)
    return_json['errors'] += seq_ref_protein_map['errors']
    # ToDo: save FragmentTolerance to annotationsTable
    logger.info('generating dBSequence to protein map - done. Time: ' + str(round(time() - protein_map_start_time, 2)) + " sec")


    mzid_item_index = 0
    spec_id_item_index = 0
    multiple_inj_list_identifications = []
    multiple_inj_list_peak_lists = []
    modifications = []

    # peakList readers
    peak_list_start_time = time()
    logger.info('reading peakList files - start')
    peak_list_readers = peakListParser.create_peak_list_readers(peak_list_file_list)
    logger.info('reading peakList files - done. Time: ' + str(round(time() - peak_list_start_time, 2)) + " sec")

    # ToDo: better error handling for general errors - bundling errors of same type errors together
    fragment_parsing_error_scans = []
    scan_not_found_error = {}

    # main loop
    main_loop_start_time = time()
    logger.info('main loop - start')

    for sid_result in mzid_reader:  # mzid_item = mzid_reader.next()

        # make_spec_id_pairs(mzid_item['SpectrumIdentificationItem'])
        spec_id_set = set()
        linear_index = -1  # negative index values for linear peptides

        for specIdItem in sid_result['SpectrumIdentificationItem']:
            if 'cross-link spectrum identification item' in specIdItem.keys():
                spec_id_set.add(get_cross_link_identifier(specIdItem))
            else:  # assuming linear
                # misusing 'cross-link spectrum identification item' for linear peptides with negative index
                specIdItem['cross-link spectrum identification item'] = linear_index
                spec_id_set.add(get_cross_link_identifier(specIdItem))
                linear_index -= 1

        # get spectra data
        try:
            spectra_data = mzid_reader.get_by_id(sid_result['spectraData_ref'], tag_id='SpectraData', detailed=True)
            # raw_file_name = id_item['spectraData_ref'].split('/')[-1]
            # raw_file_name = re.sub('\.(mgf|mzml)', '', raw_file_name, flags=re.IGNORECASE)

        except KeyError:
            return_json['errors'].append({
                "type": "mzidParseError",
                "message": "no spectraData_ref specified",
                'id': sid_result['id']
            })

        # get scan id ToDo: clear up 1/0-based confusion
        # scan_id = get_scan_id(id_item["spectrumID"], spectra_data['SpectrumIDFormat'])
        try:
            scan_id = int(sid_result['peak list scans'])
        except KeyError:
            matches = re.findall("([0-9]+)", sid_result["spectrumID"])
            if len(matches) > 1:
                # ToDo: this might not work for all mzids. Check more file formats. 0 vs 1 based mess
                matches = re.findall("(?:scan|index|query|mzMLid)?=?([0-9]+)", sid_result["spectrumID"])
            if len(matches) > 0:
                # ToDo: handle multiple scans? Is this standard compliant?
                # found in https://github.com/HUPO-PSI/mzIdentML/blob/master/examples/1_2examples/crosslinking/OpenxQuest_example_added_annotations.mzid
                scan_ids = [int(m) for m in matches]
                if len(scan_ids) > 1:
                    return_json['errors'].append(
                        {"type": "mzidParseError",
                         "message": "More than one scan found for SpectrumIdentificationItem: %s"
                                    % sid_result["spectrumID"],
                         'id': sid_result['id']
                         })
                    continue
                else:
                    scan_id = scan_ids[0]
            else:
                return_json['errors'].append({
                    "type": "mzidParseError",
                    "message": "Error parsing scanID from mzidentml: %s" % sid_result["spectrumID"],
                    "id": sid_result['id']
                })
                continue

        # raw file name
        if 'name' in spectra_data.keys():
            raw_file_name = spectra_data['name']
        elif 'location' in spectra_data.keys():
            raw_file_name = spectra_data['location'].split('/')[-1]
        else:
            raw_file_name = sid_result['spectraData_ref'].split('/')[-1]

        raw_file_name = re.sub('\.(mgf|mzml)', '', raw_file_name, flags=re.IGNORECASE)

        # peak list
        try:
            peak_list_reader = peakListParser.get_reader(peak_list_readers, raw_file_name)
        except peakListParser.ParseError as e:
            return_json['errors'].append({
                "type": "peakListParseError",
                "message": e.args[0],
                'id': sid_result['id']
            })
            continue
        try:
            scan = peakListParser.get_scan(peak_list_reader, scan_id)
        except peakListParser.ParseError:
            try:
                scan_not_found_error[raw_file_name].append(scan_id)
            except KeyError:
                scan_not_found_error[raw_file_name] = [scan_id]
            continue

        peak_list = peakListParser.get_peak_list(scan, peak_list_reader['fileType'])

        multiple_inj_list_peak_lists.append([mzid_item_index, peak_list])

        # ms2 tolerance
        ms2_tol = spectra_data_protocol_map[sid_result['spectraData_ref']]['fragmentTolerance']

        # alternatives = []
        for SpecId in spec_id_set:
            paired_spec_id_items = [sid_item for sid_item in sid_result['SpectrumIdentificationItem'] if
                                    sid_item['cross-link spectrum identification item'] == SpecId]

            # if len(paired_specIdItems) > 2:
            #     returnJSON['errors'].append({
            #         "type": "PeptideParseError",
            #         "message": "more than 2 peptides with the same cross-link id found",
            #         'id': mzidItem['id']
            #     })
            #     continue

            pep_info = get_peptide_info(paired_spec_id_items, mzid_reader, unimod_masses, seq_ref_protein_map, logger)

            # fragmentation ions
            pep_info['ions'] = get_ion_types_mzid(paired_spec_id_items[0], logger)
            # if no ion types are specified in the id file check the mzML file
            if len(pep_info['ions']) == 0 and peak_list_reader['fileType'] == 'mzml':
                pep_info['ions'] = peakListParser.get_ion_types_mzml(scan)

            pep_info['ions'] = list(set(pep_info['ions']))

            if len(pep_info['ions']) == 0:
                pep_info['ions'] = ['peptide', 'b', 'y']
                # ToDo: better error handling for general errors - bundling together of same type errors
                fragment_parsing_error_scans.append(sid_result['id'])

            pep_info['ions'] = ';'.join(pep_info['ions'])

            # extract other useful info to display
            rank = paired_spec_id_items[0]['rank']

            # ToDo: handling for mzid that don't include isDecoy
            is_decoy = any([pep['isDecoy'] for pep in pep_info['isDecoy']])
            # accessions = ";".join(pep_info['proteins'])
            protein1 = pep_info['protein1']
            protein2 = pep_info['protein2']

            # passThreshold
            if pep_info['passThreshold']:
                pass_threshold = 1
            else:
                pass_threshold = 0

            # peptides and linker position
            pep1 = pep_info['peptides'][0]

            if len(pep_info['peptides']) > 1:
                link_pos1 = pep_info['linkSites'][0]
                pep2 = pep_info['peptides'][1]
                link_pos2 = pep_info['linkSites'][1]

            else:
                pep2 = ""
                link_pos1 = -1
                link_pos2 = -1

            multiple_inj_list_identifications.append(
                [spec_id_item_index,
                 sid_result['id'],
                 pep1,
                 pep2,
                 link_pos1,
                 link_pos2,
                 pep_info['precursorCharge'],
                 pass_threshold,
                 ms2_tol,
                 pep_info['ions'],
                 pep_info["cross-linker modMass"],
                 rank,
                 # score,
                 json.dumps(pep_info['scores']),
                 is_decoy,
                 protein1,
                 protein2,
                 raw_file_name,
                 scan_id,
                 mzid_item_index]
            )

            # add mods to global modList
            for mod in pep_info['annotation']['modifications']:
                if mod['id'] not in [m['id'] for m in modifications]:
                    modifications.append(mod)
                else:
                    old_mod = modifications[[m['id'] for m in modifications].index(mod['id'])]
                    # check if modname with different mass exists already
                    for res in mod['aminoAcids']:
                        if res not in old_mod['aminoAcids']:
                            old_mod['aminoAcids'].append(res)

            spec_id_item_index += 1

        mzid_item_index += 1

        if spec_id_item_index % 1000 == 0:
            logger.info('writing 1000 entries to DB')
            try:
                db.write_identifications(multiple_inj_list_identifications, cur, con)
                multiple_inj_list_identifications = []

                db.write_peaklists(multiple_inj_list_peak_lists, cur, con)
                multiple_inj_list_peak_lists = []

            except db.DBException as e:
                return_json['errors'].append(
                    {"type": "dbError",
                     "message": e.message,
                     'id': spec_id_item_index
                     })
                return return_json

            # commit changes
            con.commit()

    # end main loop
    logger.info('main loop - done. Time: ' + str(round(time() - main_loop_start_time, 2)) + " sec")

    # once loop is done write remaining data to DB
    db_wrap_up_start_time = time()
    logger.info('write remaining entries and modifications to DB - start')
    try:
        db.write_identifications(multiple_inj_list_identifications, cur, con)
        db.write_peaklists(multiple_inj_list_peak_lists, cur, con)

        # modifications
        mod_index = 0
        multiple_inj_list_modifications = []
        for mod in modifications:
            multiple_inj_list_modifications.append([
                mod_index,
                mod['id'],
                mod['mass'],
                ''.join(mod['aminoAcids']),
                mod['accession']
            ])
            mod_index += 1
        db.write_modifications(multiple_inj_list_modifications, cur, con)

    except db.DBException as e:
        return_json['errors'].append(
            {"type": "dbError",
             "message": e.message,
             "id": spec_id_item_index
             })
        return return_json

    logger.info('write remaining entries and modifications to DB - done. Time: '
                + str(round(time() - db_wrap_up_start_time, 2)) + " sec")

    # fill in missing score information
    score_fill_start_time = time()
    logger.info('fill in missing scores - start')
    db.fill_in_missing_scores(cur, con)
    logger.info('fill in missing scores - done. Time: ' + str(round(time() - score_fill_start_time, 2)) + " sec")

    # multi error handler
    if len(fragment_parsing_error_scans) > 0:
        if len(fragment_parsing_error_scans) > 50:
            id_string = '; '.join(fragment_parsing_error_scans[:50]) + ' ...'
        else:
            id_string = '; '.join(fragment_parsing_error_scans)
        return_json['warnings'].append({
            "type": "IonParsing",
            "message": "mzidentML file does not specify fragment ions.",
            'id': id_string
        })

    for pl_file, scan_id_list in scan_not_found_error.iteritems():
        return_json['errors'].append({
            "type": "",
            "message": "requested scanID(s) not found in peakList file %s" % pl_file,
            'id': '; '.join([str(scan_id) for scan_id in scan_id_list])
        })

    return return_json<|MERGE_RESOLUTION|>--- conflicted
+++ resolved
@@ -483,12 +483,8 @@
     analysis_software_list = mzid_reader.iterfind('AnalysisSoftwareList').next()
     mzid_reader.reset()
     return_json["analysis_software"] = analysis_software_list['AnalysisSoftware']
-<<<<<<< HEAD
-
-=======
     logger.info(
         'getting analysis software - done. Time: ' + str(round(time() - analysis_software_start_time, 2)) + " sec")
->>>>>>> b727f704
 
     unimod_masses = get_unimod_masses(unimod_path)
 
