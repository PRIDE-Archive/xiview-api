--- conflicted
+++ resolved
@@ -152,23 +152,11 @@
         # ToDo: more gracefully handle missing files
         self.set_peak_list_readers()
 
-<<<<<<< HEAD
+        # ToDo: Why do we pass in self.mzid_reader? @CC
+        # no reason, it makes no sense - it was just historical,
+        # mzid_reader was getting passed in when ti was not yet attribute of class
+        # todo: i'll change it
         self.parse_upload_info(self.mzid_reader)
-=======
-        #
-        # upload info
-        #
-        # upload_info_start_time = time()
-        # self.logger.info('getting upload info (provider, etc) - start')
-        # self.parse_upload_info(mzid_reader)
-        # self.logger.info(
-        #     'getting upload info - done. Time: ' + str(round(time() - upload_info_start_time, 2)) + " sec")
-
-        #
-        # Sequences, Peptides, Peptide Evidences (inc. peptide positions), Modifications
-
-        # ToDo: Why do we pass in self.mzid_reader? @CC
->>>>>>> 8de3bfda
         self.parse_db_sequences(self.mzid_reader)
         self.parse_peptides(self.mzid_reader)
         self.parse_peptide_evidences(self.mzid_reader)
