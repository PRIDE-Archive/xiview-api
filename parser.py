--- conflicted
+++ resolved
@@ -5,18 +5,13 @@
 import re
 import json
 import sys
-import sqlite3
 import os
 import shutil
 import logging
 import ntpath
-<<<<<<< HEAD
-import psycopg2
-=======
-import pandas as pd
-
-
->>>>>>> 8c904d7b
+#import pandas as pd
+
+
 
 try:
     abspath = os.path.abspath(__file__)
@@ -25,12 +20,8 @@
 except NameError:
     dname = ''
 
-<<<<<<< HEAD
-    import credentials
-=======
 try:
-    import xiSPEC_sqlite as db
->>>>>>> 8c904d7b
+    import xiUI_pg as db
 
     dev = False
     unimodPath = 'obo/unimod.obo'
@@ -84,37 +75,6 @@
     return tail or ntpath.basename(head)
 
 
-<<<<<<< HEAD
-def write_to_db(inj_list, cur):
-    try:
-        cur.executemany("""
-INSERT INTO identifications (
-    mzid,
-    pep1,
-    pep2,
-    linkpos1,
-    linkpos2,
-    charge,
-    "passThreshold",
-    "fragTolerance",
-    "ionTypes",
-    "crosslinker_modMass",
-    "rank",
-    scores,
-    "isDecoy",
-    protein,
-    file,
-    "scanID",
-    "peakList_id"
-)
-VALUES (%s, %s, %s, %s, %s, %s, %s, %s, %s, %s, %s, %s, %s, %s, %s, %s, %s)""", inj_list)
-    except Exception, e:
-        logger.error(e)
-    return True
-
-
-=======
->>>>>>> 8c904d7b
 def add_to_modlist(mod, modlist):
     if mod['name'] == "unknown_modification":
         mod['name'] = "({0:.2f})".format(mod['monoisotopicMassDelta'])
@@ -414,54 +374,6 @@
 
 # connect to DB
 try:
-<<<<<<< HEAD
-    #~ if dev:
-        #~ con = sqlite3.connect('../test.db')
-    #~ else:
-        #~ con = sqlite3.connect(dbfolder + sys.argv[3] + '.db')
-    con = psycopg2.connect( host=credentials.hostname, user=credentials.username, password=credentials.password, dbname=credentials.database )
-    cur = con.cursor()
-
-    #~ cur.execute("DROP TABLE IF EXISTS identifications")
-    #~ cur.execute(
-        #~ "CREATE TABLE identifications("
-        #~ "id INT PRIMARY KEY, "
-        #~ "mzid TEXT, "
-        #~ "pep1 TEXT, "
-        #~ "pep2 TEXT, "
-        #~ "linkpos1 INT, "
-        #~ "linkpos2 INT, "
-        #~ "charge INT, "
-        #~ "passThreshold INT, "
-        #~ "fragTolerance TEXT, "
-        #~ "ionTypes TEXT, "
-        #~ "crosslinker_modMass FLOAT, "
-        #~ "rank INT, "
-        #~ "scores TEXT, "
-        #~ "isDecoy INT, "
-        #~ "protein TEXT, "
-        #~ "file TEXT, "
-        #~ "scanID INT, "
-        #~ "peakList_id INT)"
-    #~ )
-    #~ cur.execute("DROP TABLE IF EXISTS modifications")
-    #~ cur.execute(
-        #~ "CREATE TABLE modifications("
-        #~ "id INT PRIMARY KEY, "
-        #~ "name TEXT, "
-        #~ "mass FLOAT, "
-        #~ "residues TEXT)"
-    #~ )
-    #~ cur.execute("DROP TABLE IF EXISTS peakLists")
-    #~ cur.execute(
-        #~ "CREATE TABLE peakLists("
-        #~ "id INT PRIMARY KEY, "
-        #~ "peakList TEXT)"
-    #~ )
-
-
-except Exception as e:
-=======
     if dev:
         dbName = 'test.db'
     else:
@@ -470,7 +382,6 @@
     con = db.connect(dbName)
     cur = con.cursor()
 except db.DBException:
->>>>>>> 8c904d7b
     logger.error(e)
     print(e)
     sys.exit(1)
@@ -714,19 +625,6 @@
 
         if specIdItem_index % 500 == 0:
             logger.info('writing 500 entries to DB')
-<<<<<<< HEAD
-            write_to_db(multipleInjList_identifications, cur)
-            multipleInjList_identifications = []
-            try:
-                cur.executemany("""INSERT INTO "peakLists" (id, peaklist) VALUES ( %s, %s )""", multipleInjList_peakLists)
-                multipleInjList_peakLists = []
-
-                con.commit()
-            except Exception, e:
-                logger.error(e.pgerror)
-            # if dev:
-            #     break
-=======
             try:
                 multipleInjList_identifications = db.write_identifications(multipleInjList_identifications, cur, con)
                 multipleInjList_peakLists = db.write_peaklists(multipleInjList_peakLists, cur, con)
@@ -741,22 +639,12 @@
 
             # commit changes
             con.commit()
->>>>>>> 8c904d7b
-
-    #~ # once its done submit the last reqs to DB
+
+    # once its done submit the last reqs to DB
     logger.info('writing remaining entries to DB')
-<<<<<<< HEAD
-    if len(multipleInjList_identifications) > 0:
-        write_to_db(multipleInjList_identifications, cur)
-        multipleInjList_identifications = []
-
-        cur.executemany("""INSERT INTO "peakLists" (id, peaklist) VALUES ( %s, %s )""", multipleInjList_peakLists)
-        multipleInjList_peakLists = []
-=======
     try:
         multipleInjList_identifications = db.write_identifications(multipleInjList_identifications, cur, con)
         multipleInjList_peakLists = db.write_peaklists(multipleInjList_peakLists, cur, con)
->>>>>>> 8c904d7b
 
         # modifications
         mod_index = 0
@@ -764,11 +652,6 @@
         for mod in modifications:
             multipleInjList_modifications.append([mod_index, mod['id'], mod['mass'], ''.join(mod['aminoAcids'])])
             mod_index += 1
-<<<<<<< HEAD
-        cur.executemany("""INSERT INTO modifications (id, name, mass, residues) VALUES (%s, %s, %s, %s)""", multipleInjList_modifications)
-
-        con.commit()
-=======
         multipleInjList_modifications = db.write_modifications(multipleInjList_modifications, cur, con)
 
     except db.DBException as e:
@@ -781,7 +664,6 @@
 
     # #commit changes
     # con.commit()
->>>>>>> 8c904d7b
 
     # delete uploaded files after they have been parsed
     if not dev:
