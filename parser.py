import json
import sys
import os
import shutil
import logging
import ntpath
from zipfile import BadZipfile
from time import time
import re
import getopt


# try:
#     opts, args = getopt.getopt(sys.argv[1:], "fi:p:u:", [])
# except getopt.GetoptError:
#     print('parser.py (-f) -i <identifications file> -p <peak list file> -u <upload folder>')
#     sys.exit(2)
#
# use_ftp = False
# for o, a in opts:
#
#     if o == "-f":
#         import ftplib
#         use_ftp = True
#
#     if o == "-i":
#         identifications_file = a
#
#     if o == "-p":
#         peakList_file = a
#
#     if o == "-u":
#         upload_folder = a

try:
    opts, args = getopt.getopt(sys.argv[1:], "f", [])
except getopt.GetoptError:
    # print 'test.py -i <inputfile> -o <outputfile>'
    sys.exit(2)

try:
    # set working directory
    try:
        abspath = os.path.abspath(__file__)
        dname = os.path.dirname(abspath)
        os.chdir(dname)
    except NameError:
        dname = ''

    # import local files
<<<<<<< HEAD
    from xiUI_mzid import MzIdParser
    import xiUI_csv as csvParser
=======
    import MzIdParser as mzidParser
    import CsvParser as csvParser
>>>>>>> 3f6ed67a
    import xiSPEC_peakList as peakListParser

    logging
    try:
        dev = False
        logFile = dname + "/log/%s_%s.log" % (args[2], int(time()))

    except IndexError:
        dev = True
        logFile = "log/parser_%s.log" % int(time())

    # try:
    #     os.remove(logFile)
    # except OSError:
    #     pass
    # os.fdopen(os.open(logFile, os.O_WRONLY | os.O_CREAT, 0o777), 'w').close()

    # create logger
    # logging.basicConfig(filename=logFile, level=logging.DEBUG,
    #                     format='%(asctime)s %(levelname)s %(name)s %(message)s')
    logging.basicConfig(level=logging.DEBUG,
                        format='%(asctime)s %(levelname)s %(name)s %(message)s')
    logger = logging.getLogger(__name__)

except Exception as e:
    print (e)
    sys.exit(1)

try:
    if args[3] == "pg":
        import PostgreSQL as db
    else:
        import SQLite as db
except IndexError:
<<<<<<< HEAD
    import xiUI_pg as db
=======
    import SQLite as db
>>>>>>> 3f6ed67a

returnJSON = {
    "response": "",
    "modifications": [],
    "errors": [],
    "warnings": [],
    "log": logFile.split('/')[-1]
}


# paths and file names
try:

    unimodPath = 'obo/unimod.obo'

    # development testfiles
    if dev:
        baseDir = "/media/data/work/xiSPEC_test_files/"

        # identifications_file = baseDir + 'OpenxQuest_example_added_annotations.mzid'
        # peakList_file = baseDir + "centroid_B170808_08_Lumos_LK_IN_90_HSA-DSSO-Sample_Xlink-CID-EThcD.mzML"
        # peakList_file = baseDir + "B170918_12_Lumos_LK_IN_90_HSA-DSSO-HCD_Rep1.mgf"

        # identifications_file = "/media/data/work/xiSPEC_test_files/SL/02_wogroups.mzid"
        # peakList_file = "/media/data/work/xiSPEC_test_files/SL/mscon_PF_20_100_0_B160803_02_new.mgf"

        # # mzid has duplicate ids!!! - fixed now with non-flat index
        # identifications_file = "/media/data/work/xiSPEC_test_files/PXD006767/MTases_Trypsin_ETD_search.mzid"
        # peakList_file = "/media/data/work/xiSPEC_test_files/PXD006767/PXD006767.zip"
        # peakList_file = "/media/data/work/xiSPEC_test_files/PXD006767/as.zip"

        # HSA-BS3 dataset
        identifications_file = baseDir + "/cross-link/xiFDR/E171207_15_Lumos_AB_DE_160_VI186_B1_xiFDR_1.0.23.48/E171207_15_Lumos_AB_DE_160_VI186_B1.mzid"
        peakList_file = baseDir + "/cross-link/xiFDR/E171207_15_Lumos_AB_DE_160_VI186_B1_xiFDR_1.0.23.48/E171207_15_Lumos_AB_DE_160_VI186_B1.mzML"

        # # large mzid dataset
        # identifications_file = baseDir + "linear/Tmuris_exo/Tmuris_exosomes1.mzid"
        # peakList_file = baseDir + "linear/Tmuris_exo/20171027_DDA_JC1.zip"

        # PXD006574
        # identifications_file = baseDir + "PXD006574/monomerResults.mzid.gz"
        # peakList_file = baseDir + "PXD006574/monomerResults-specId.pride.mgf.gz"
        # identifications_file = baseDir + "PXD006574/dimerResultsToPRIDE.mzid.gz"
        # peakList_file = baseDir + "PXD006574/dimerResultsToPRIDE-specId.pride.mgf.gz"

        # PXD001677 - ?
        # identifications_file = baseDir + "PXD001677/result_DynamicDBReduction.mzid"
        # peakList_file = baseDir + "PXD001677/result_DynamicDBReduction-specId.pride.mgf.gz"
        # identifications_file = baseDir + "PXD001677/result_NormalMode.mzid"
        # peakList_file = baseDir + "PXD001677/result_NormalMode-specId.pride.mgf"

        # PXD007836 - mzid 1.1.0
        # identifications_file = baseDir + "PXD007836/data.mzid"
        # peakList_file = baseDir + "PXD007836/c.zip"

        #csv file
        # identifications_file = baseDir + "example.csv"
        # identifications_file = baseDir + "E171207_15_Lumos_AB_DE_160_VI186_B1/HSA-BS3_example_IDsort.csv"
        # peakList_file = baseDir + "E171207_15_Lumos_AB_DE_160_VI186_B1/E171207_15_Lumos_AB_DE_160_VI186_B1.mzML"

        dbName = 'test.db'
        upload_folder = "/".join(identifications_file.split("/")[:-1]) + "/"

    else:
        if '-f' in [o[0] for o in opts]:
            import ftplib

            upload_folder = "../uploads/%s/" % int(time())
            try:
                os.stat(upload_folder)
            except:
                os.mkdir(upload_folder)

            id_file_path = "/".join(args[0].split("/")[3:-1])
            id_file_path = "/%s/" % id_file_path
            id_file_name = args[0].split("/")[-1]
            identifications_file = upload_folder + id_file_name

            pl_file_path = "/".join(args[1].split("/")[3:-1])
            pl_file_path = "/%s/" % pl_file_path
            pl_file_name = args[1].split("/")[-1]
            peakList_file = upload_folder + pl_file_name

            ftp = ftplib.FTP('ftp.pride.ebi.ac.uk')
            ftp.login()

            try:
                ftp.cwd(id_file_path)
                ftp.retrbinary("RETR " + id_file_name, open(identifications_file, 'wb').write)
            except ftplib.error_perm as e:
                error_msg = "%s: %s" % (id_file_name, e.args[0])
                logger.error(error_msg)
                returnJSON['errors'].append({
                    "type": "ftpError",
                    "message": error_msg,
                })
                print(json.dumps(returnJSON))
                sys.exit(1)

            try:
                ftp.cwd(pl_file_path)
                ftp.retrbinary("RETR " + pl_file_name, open(peakList_file, 'wb').write)
                ftp.quit()
            except ftplib.error_perm as e:
                error_msg = "%s: %s" % (pl_file_name, e.args[0])
                logger.error(error_msg)
                returnJSON['errors'].append({
                    "type": "ftpError",
                    "message": error_msg,
                })
                print(json.dumps(returnJSON))
                sys.exit(1)
        else:

            identifications_file = args[0]
            peakList_file = args[1]
            upload_folder = "../uploads/" + args[2]

        dbfolder = "dbs/tmp/"
        try:
            os.stat(dbfolder)
        except:
            os.mkdir(dbfolder)
        dbName = dbfolder + args[2] + '.db'
except Exception as e:
    logger.error(e.args[0])
    print(e)
    sys.exit(1)


# parsing
startTime = time()
try:
    # check for peak list zip file
    # peakList_fileName = ntpath.basename(peakList_file)
    # if re.search(".*\.(zip)$", peakList_fileName):
    if peakList_file.endswith('.zip'):
        try:
            unzipStartTime = time()
            logger.info('unzipping start')
            # peakList_fileList = peakListParser.PeakListParser.unzip_peak_lists(peakList_file)
            upload_folder = peakListParser.PeakListReader.unzip_peak_lists(peakList_file)
            logger.info('unzipping done. Time: ' + str(round(time() - unzipStartTime, 2)) + " sec")
        except IOError as e:
            logger.error(e.args[0])
            returnJSON['errors'].append({
                "type": "zipParseError",
                "message": e.args[0],
            })
            print(json.dumps(returnJSON))
            sys.exit(1)
        except BadZipfile as e:
            logger.error(e.args[0])
            returnJSON['errors'].append({
                "type": "zipParseError",
                "message": "Looks something went wrong with the upload! Try uploading again.\n",
            })
            print(json.dumps(returnJSON))
            sys.exit(1)
    #
    # else:
    #     peakList_fileList = [peakList_file]

    identifications_fileName = ntpath.basename(identifications_file)
    if re.match(".*\.mzid(\.gz)?$", identifications_fileName):
        logger.info('parsing mzid start')
        identifications_fileType = 'mzid'
        id_parser = MzIdParser(identifications_file, upload_folder, db, logger, dbName)

    elif identifications_fileName.endswith('.csv'):
        logger.info('parsing csv start')
        identifications_fileType = 'csv'
        id_parser = csvParser.xiSPEC_CsvParser(identifications_file, upload_folder, db, logger, dbName)

        # mgfReader = py_mgf.read(peak_list_file)
        # peakListArr = [pl for pl in mgfReader]
    else:
        raise Exception('Unknown identifications file format!')

    # create Database tables
    try:
        db.create_tables(id_parser.cur, id_parser.con)
    except db.DBException as e:
        logger.error(e)
        print(e)
        sys.exit(1)

    id_parser.parse()

    returnJSON['modifications'] = id_parser.unknown_mods
    returnJSON["warnings"] = id_parser.warnings

    # elif identifications_fileName.endswith('.csv'):
    #     logger.info('parsing csv start')
    #     identifications_fileType = 'csv'
    #     id_returnJSON = csvParser.parse(identifications_file, peakList_fileList, cur, con, logger)
    #     returnJSON.update(id_returnJSON)
    #     # mgfReader = py_mgf.read(peak_list_file)
    #     # peakListArr = [pl for pl in mgfReader]

    # delete uploaded files after they have been parsed
    if not dev:
        logger.info('deleting uploaded files')
        shutil.rmtree(upload_folder)

except Exception as e:
    # print(e)
    logger.exception(e)
    returnJSON['errors'].append(
        {"type": "Error", "message": e.args[0]})


if len(returnJSON["errors"]) > 0 or len(returnJSON["warnings"]) > 0:
    returnJSON['response'] = "%i warning(s) and %i error(s) occurred!" % (len(returnJSON['warnings']), len(returnJSON['errors']))
    for warn in returnJSON['warnings']:
        logger.error(warn)
    for err in returnJSON['errors']:
        logger.error(err)

else:
    returnJSON['response'] = "No errors, smooth sailing!"

if len(returnJSON["errors"]) > 100:
    returnJSON["errors"] = returnJSON["errors"][:100]

print(json.dumps(returnJSON, indent=4))

# if con:
#     con.close()
logger.info('all done! Total time: ' + str(round(time() - startTime, 2)) + " sec")<|MERGE_RESOLUTION|>--- conflicted
+++ resolved
@@ -48,16 +48,11 @@
         dname = ''
 
     # import local files
-<<<<<<< HEAD
-    from xiUI_mzid import MzIdParser
-    import xiUI_csv as csvParser
-=======
     import MzIdParser as mzidParser
     import CsvParser as csvParser
->>>>>>> 3f6ed67a
-    import xiSPEC_peakList as peakListParser
-
-    logging
+    import PeakListParser as peakListParser
+
+    #logging
     try:
         dev = False
         logFile = dname + "/log/%s_%s.log" % (args[2], int(time()))
@@ -89,11 +84,7 @@
     else:
         import SQLite as db
 except IndexError:
-<<<<<<< HEAD
-    import xiUI_pg as db
-=======
     import SQLite as db
->>>>>>> 3f6ed67a
 
 returnJSON = {
     "response": "",
@@ -111,7 +102,7 @@
 
     # development testfiles
     if dev:
-        baseDir = "/media/data/work/xiSPEC_test_files/"
+        baseDir = "/home/col/xiSPEC_test_files/"
 
         # identifications_file = baseDir + 'OpenxQuest_example_added_annotations.mzid'
         # peakList_file = baseDir + "centroid_B170808_08_Lumos_LK_IN_90_HSA-DSSO-Sample_Xlink-CID-EThcD.mzML"
@@ -235,7 +226,7 @@
             unzipStartTime = time()
             logger.info('unzipping start')
             # peakList_fileList = peakListParser.PeakListParser.unzip_peak_lists(peakList_file)
-            upload_folder = peakListParser.PeakListReader.unzip_peak_lists(peakList_file)
+            upload_folder = peakListParser.PeakListParser.unzip_peak_lists(peakList_file)
             logger.info('unzipping done. Time: ' + str(round(time() - unzipStartTime, 2)) + " sec")
         except IOError as e:
             logger.error(e.args[0])
@@ -261,7 +252,7 @@
     if re.match(".*\.mzid(\.gz)?$", identifications_fileName):
         logger.info('parsing mzid start')
         identifications_fileType = 'mzid'
-        id_parser = MzIdParser(identifications_file, upload_folder, db, logger, dbName)
+        id_parser = mzidParser.xiSPEC_MzIdParser(identifications_file, upload_folder, db, logger, dbName)
 
     elif identifications_fileName.endswith('.csv'):
         logger.info('parsing csv start')
